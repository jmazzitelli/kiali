import * as React from 'react';
import { shallow } from 'enzyme';

import { HealthIndicator, DisplayMode } from '../HealthIndicator';
import { Health } from '../../../types/Health';

describe('HealthIndicator', () => {
  it('renders when empty', () => {
    // SMALL
    let wrapper = shallow(<HealthIndicator id="svc" mode={DisplayMode.SMALL} rateInterval={600} />);
    expect(wrapper.html()).not.toContain('pficon');

    // LARGE
    wrapper = shallow(<HealthIndicator id="svc" mode={DisplayMode.LARGE} rateInterval={600} />);
    expect(wrapper.html()).not.toContain('pficon');
  });

  it('renders healthy', () => {
    const health: Health = {
      envoy: { inbound: { healthy: 1, total: 1 }, outbound: { healthy: 1, total: 1 } },
      deploymentStatuses: [{ name: 'A', available: 1, replicas: 1 }, { name: 'B', available: 2, replicas: 2 }],
      requests: { requestCount: 0, requestErrorCount: 0 }
    };

    // SMALL
    let wrapper = shallow(<HealthIndicator id="svc" health={health} mode={DisplayMode.SMALL} rateInterval={600} />);
    expect(wrapper).toMatchSnapshot();
    let html = wrapper.html();
    expect(html).toContain('pficon-ok');

    // LARGE
    wrapper = shallow(<HealthIndicator id="svc" health={health} mode={DisplayMode.LARGE} rateInterval={600} />);
    expect(wrapper).toMatchSnapshot();
    html = wrapper.html();
    expect(html).toContain('pficon-ok');
  });

  it('renders deployments degraded', () => {
    const health: Health = {
      envoy: { inbound: { healthy: 1, total: 1 }, outbound: { healthy: 1, total: 1 } },
      deploymentStatuses: [{ name: 'A', available: 1, replicas: 10 }, { name: 'B', available: 2, replicas: 2 }],
      requests: { requestCount: 0, requestErrorCount: 0 }
    };

    // SMALL
    let wrapper = shallow(<HealthIndicator id="svc" health={health} mode={DisplayMode.SMALL} rateInterval={600} />);
    expect(wrapper).toMatchSnapshot();
    let html = wrapper.html();
    expect(html).toContain('pficon-warning');

    // LARGE
    wrapper = shallow(<HealthIndicator id="svc" health={health} mode={DisplayMode.LARGE} rateInterval={600} />);
    expect(wrapper).toMatchSnapshot();
    html = wrapper.html();
    expect(html).toContain('pficon-warning');
    expect(html).toContain('Pod deployment degraded');
  });

<<<<<<< HEAD
=======
  it('renders envoy degraded', () => {
    const health: Health = {
      envoy: { healthy: 1, total: 10 },
      deploymentStatuses: [{ name: 'A', available: 1, replicas: 1 }, { name: 'B', available: 2, replicas: 2 }],
      requests: { requestCount: 0, requestErrorCount: 0 }
    };

    // SMALL
    let wrapper = shallow(<HealthIndicator id="svc" health={health} mode={DisplayMode.SMALL} rateInterval={600} />);
    expect(wrapper).toMatchSnapshot();
    let html = wrapper.html();
    expect(html).toContain('pficon-warning');

    // LARGE
    wrapper = shallow(<HealthIndicator id="svc" health={health} mode={DisplayMode.LARGE} rateInterval={600} />);
    expect(wrapper).toMatchSnapshot();
    html = wrapper.html();
    expect(html).toContain('pficon-warning');
    expect(html).toContain('Envoy health degraded');
  });

  it('renders both degraded', () => {
    const health: Health = {
      envoy: { healthy: 1, total: 10 },
      deploymentStatuses: [{ name: 'A', available: 1, replicas: 10 }, { name: 'B', available: 2, replicas: 10 }],
      requests: { requestCount: 0, requestErrorCount: 0 }
    };

    // SMALL
    let wrapper = shallow(<HealthIndicator id="svc" health={health} mode={DisplayMode.SMALL} rateInterval={600} />);
    expect(wrapper).toMatchSnapshot();
    let html = wrapper.html();
    expect(html).toContain('pficon-warning');

    // LARGE
    wrapper = shallow(<HealthIndicator id="svc" health={health} mode={DisplayMode.LARGE} rateInterval={600} />);
    expect(wrapper).toMatchSnapshot();
    html = wrapper.html();
    expect(html).toContain('pficon-warning');
    expect(html).toContain('Pod deployment degraded');
    expect(html).toContain('Envoy health degraded');
  });

  it('renders deployments failure', () => {
    const health: Health = {
      envoy: { healthy: 1, total: 10 },
      deploymentStatuses: [{ name: 'A', available: 0, replicas: 10 }, { name: 'B', available: 2, replicas: 2 }],
      requests: { requestCount: 0, requestErrorCount: 0 }
    };

    // SMALL
    let wrapper = shallow(<HealthIndicator id="svc" health={health} mode={DisplayMode.SMALL} rateInterval={600} />);
    expect(wrapper).toMatchSnapshot();
    let html = wrapper.html();
    expect(html).toContain('pficon-error');

    // LARGE
    wrapper = shallow(<HealthIndicator id="svc" health={health} mode={DisplayMode.LARGE} rateInterval={600} />);
    expect(wrapper).toMatchSnapshot();
    html = wrapper.html();
    expect(html).toContain('pficon-error');
    expect(html).toContain('Pod deployment failure');
    expect(html).toContain('Envoy health degraded');
  });

>>>>>>> ce9e89ac
  it('renders envoy failure', () => {
    const health: Health = {
      envoy: { inbound: { healthy: 0, total: 10 }, outbound: { healthy: 1, total: 1 } },
      deploymentStatuses: [{ name: 'A', available: 1, replicas: 10 }, { name: 'B', available: 2, replicas: 2 }],
      requests: { requestCount: 0, requestErrorCount: 0 }
    };

    // SMALL
    let wrapper = shallow(<HealthIndicator id="svc" health={health} mode={DisplayMode.SMALL} rateInterval={600} />);
    expect(wrapper).toMatchSnapshot();
    let html = wrapper.html();
    expect(html).toContain('pficon-error');

    // LARGE
    wrapper = shallow(<HealthIndicator id="svc" health={health} mode={DisplayMode.LARGE} rateInterval={600} />);
    expect(wrapper).toMatchSnapshot();
    html = wrapper.html();
    expect(html).toContain('pficon-error');
    expect(html).toContain('Pod deployment degraded');
    expect(html).toContain('Envoy health failure');
  });

  it('renders some scaled down deployment', () => {
    const health: Health = {
      envoy: { inbound: { healthy: 1, total: 1 }, outbound: { healthy: 1, total: 1 } },
      deploymentStatuses: [{ name: 'A', available: 0, replicas: 0 }, { name: 'B', available: 2, replicas: 2 }],
      requests: { requestCount: 0, requestErrorCount: 0 }
    };

    // SMALL
    let wrapper = shallow(<HealthIndicator id="svc" health={health} mode={DisplayMode.SMALL} rateInterval={600} />);
    expect(wrapper).toMatchSnapshot();
    let html = wrapper.html();
    expect(html).toContain('pficon-ok');

    // LARGE
    wrapper = shallow(<HealthIndicator id="svc" health={health} mode={DisplayMode.LARGE} rateInterval={600} />);
    expect(wrapper).toMatchSnapshot();
    html = wrapper.html();
    expect(html).toContain('pficon-ok');
    expect(html).toContain('inactive deployment');
  });

  it('renders all deployments down', () => {
    const health: Health = {
      envoy: { inbound: { healthy: 1, total: 1 }, outbound: { healthy: 1, total: 1 } },
      deploymentStatuses: [{ name: 'A', available: 0, replicas: 0 }, { name: 'B', available: 0, replicas: 0 }],
      requests: { requestCount: 0, requestErrorCount: 0 }
    };

    // SMALL
    let wrapper = shallow(<HealthIndicator id="svc" health={health} mode={DisplayMode.SMALL} rateInterval={600} />);
    expect(wrapper).toMatchSnapshot();
    let html = wrapper.html();
    expect(html).toContain('pficon-error');

    // LARGE
    wrapper = shallow(<HealthIndicator id="svc" health={health} mode={DisplayMode.LARGE} rateInterval={600} />);
    expect(wrapper).toMatchSnapshot();
    html = wrapper.html();
    expect(html).toContain('pficon-error');
    expect(html).toContain('No active deployment');
  });

<<<<<<< HEAD
=======
  it('renders error rate degraded', () => {
    const health: Health = {
      envoy: { healthy: 1, total: 10 },
      deploymentStatuses: [{ name: 'A', available: 1, replicas: 1 }],
      requests: { requestCount: 1.56, requestErrorCount: 0.1 }
    };

    // SMALL
    let wrapper = shallow(<HealthIndicator id="svc" health={health} mode={DisplayMode.SMALL} rateInterval={600} />);
    expect(wrapper).toMatchSnapshot();
    let html = wrapper.html();
    expect(html).toContain('pficon-warning');

    // LARGE
    wrapper = shallow(<HealthIndicator id="svc" health={health} mode={DisplayMode.LARGE} rateInterval={600} />);
    expect(wrapper).toMatchSnapshot();
    html = wrapper.html();
    expect(html).toContain('pficon-warning');
    expect(html).toContain('Error rate degraded');
  });

>>>>>>> ce9e89ac
  it('renders error rate failure', () => {
    const health: Health = {
      envoy: { inbound: { healthy: 1, total: 10 }, outbound: { healthy: 1, total: 10 } },
      deploymentStatuses: [{ name: 'A', available: 1, replicas: 1 }],
      requests: { requestCount: 1.56, requestErrorCount: 1.1 }
    };

    // SMALL
    let wrapper = shallow(<HealthIndicator id="svc" health={health} mode={DisplayMode.SMALL} rateInterval={600} />);
    expect(wrapper).toMatchSnapshot();
    let html = wrapper.html();
    expect(html).toContain('pficon-error');

    // LARGE
    wrapper = shallow(<HealthIndicator id="svc" health={health} mode={DisplayMode.LARGE} rateInterval={600} />);
    expect(wrapper).toMatchSnapshot();
    html = wrapper.html();
    expect(html).toContain('pficon-error');
    expect(html).toContain('Error rate failure');
  });
});<|MERGE_RESOLUTION|>--- conflicted
+++ resolved
@@ -56,74 +56,6 @@
     expect(html).toContain('Pod deployment degraded');
   });
 
-<<<<<<< HEAD
-=======
-  it('renders envoy degraded', () => {
-    const health: Health = {
-      envoy: { healthy: 1, total: 10 },
-      deploymentStatuses: [{ name: 'A', available: 1, replicas: 1 }, { name: 'B', available: 2, replicas: 2 }],
-      requests: { requestCount: 0, requestErrorCount: 0 }
-    };
-
-    // SMALL
-    let wrapper = shallow(<HealthIndicator id="svc" health={health} mode={DisplayMode.SMALL} rateInterval={600} />);
-    expect(wrapper).toMatchSnapshot();
-    let html = wrapper.html();
-    expect(html).toContain('pficon-warning');
-
-    // LARGE
-    wrapper = shallow(<HealthIndicator id="svc" health={health} mode={DisplayMode.LARGE} rateInterval={600} />);
-    expect(wrapper).toMatchSnapshot();
-    html = wrapper.html();
-    expect(html).toContain('pficon-warning');
-    expect(html).toContain('Envoy health degraded');
-  });
-
-  it('renders both degraded', () => {
-    const health: Health = {
-      envoy: { healthy: 1, total: 10 },
-      deploymentStatuses: [{ name: 'A', available: 1, replicas: 10 }, { name: 'B', available: 2, replicas: 10 }],
-      requests: { requestCount: 0, requestErrorCount: 0 }
-    };
-
-    // SMALL
-    let wrapper = shallow(<HealthIndicator id="svc" health={health} mode={DisplayMode.SMALL} rateInterval={600} />);
-    expect(wrapper).toMatchSnapshot();
-    let html = wrapper.html();
-    expect(html).toContain('pficon-warning');
-
-    // LARGE
-    wrapper = shallow(<HealthIndicator id="svc" health={health} mode={DisplayMode.LARGE} rateInterval={600} />);
-    expect(wrapper).toMatchSnapshot();
-    html = wrapper.html();
-    expect(html).toContain('pficon-warning');
-    expect(html).toContain('Pod deployment degraded');
-    expect(html).toContain('Envoy health degraded');
-  });
-
-  it('renders deployments failure', () => {
-    const health: Health = {
-      envoy: { healthy: 1, total: 10 },
-      deploymentStatuses: [{ name: 'A', available: 0, replicas: 10 }, { name: 'B', available: 2, replicas: 2 }],
-      requests: { requestCount: 0, requestErrorCount: 0 }
-    };
-
-    // SMALL
-    let wrapper = shallow(<HealthIndicator id="svc" health={health} mode={DisplayMode.SMALL} rateInterval={600} />);
-    expect(wrapper).toMatchSnapshot();
-    let html = wrapper.html();
-    expect(html).toContain('pficon-error');
-
-    // LARGE
-    wrapper = shallow(<HealthIndicator id="svc" health={health} mode={DisplayMode.LARGE} rateInterval={600} />);
-    expect(wrapper).toMatchSnapshot();
-    html = wrapper.html();
-    expect(html).toContain('pficon-error');
-    expect(html).toContain('Pod deployment failure');
-    expect(html).toContain('Envoy health degraded');
-  });
-
->>>>>>> ce9e89ac
   it('renders envoy failure', () => {
     const health: Health = {
       envoy: { inbound: { healthy: 0, total: 10 }, outbound: { healthy: 1, total: 1 } },
@@ -188,30 +120,6 @@
     expect(html).toContain('No active deployment');
   });
 
-<<<<<<< HEAD
-=======
-  it('renders error rate degraded', () => {
-    const health: Health = {
-      envoy: { healthy: 1, total: 10 },
-      deploymentStatuses: [{ name: 'A', available: 1, replicas: 1 }],
-      requests: { requestCount: 1.56, requestErrorCount: 0.1 }
-    };
-
-    // SMALL
-    let wrapper = shallow(<HealthIndicator id="svc" health={health} mode={DisplayMode.SMALL} rateInterval={600} />);
-    expect(wrapper).toMatchSnapshot();
-    let html = wrapper.html();
-    expect(html).toContain('pficon-warning');
-
-    // LARGE
-    wrapper = shallow(<HealthIndicator id="svc" health={health} mode={DisplayMode.LARGE} rateInterval={600} />);
-    expect(wrapper).toMatchSnapshot();
-    html = wrapper.html();
-    expect(html).toContain('pficon-warning');
-    expect(html).toContain('Error rate degraded');
-  });
-
->>>>>>> ce9e89ac
   it('renders error rate failure', () => {
     const health: Health = {
       envoy: { inbound: { healthy: 1, total: 10 }, outbound: { healthy: 1, total: 10 } },
